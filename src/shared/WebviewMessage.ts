import { ApiConfiguration } from "./api"
import { AutoApprovalSettings } from "./AutoApprovalSettings"
import { BrowserSettings } from "./BrowserSettings"
import { ChatSettings } from "./ChatSettings"

export interface WebviewMessage {
	type:
		| "apiConfiguration"
		| "customInstructions"
		| "webviewDidLaunch"
		| "newTask"
		| "askResponse"
		| "clearTask"
		| "didShowAnnouncement"
		| "selectImages"
		| "exportCurrentTask"
		| "showTaskWithId"
		| "deleteTaskWithId"
		| "exportTaskWithId"
		| "resetState"
		| "requestOllamaModels"
		| "requestLmStudioModels"
		| "openImage"
		| "openFile"
		| "openMention"
		| "cancelTask"
		| "refreshOpenRouterModels"
		| "openMcpSettings"
		| "restartMcpServer"
		| "autoApprovalSettings"
		| "browserSettings"
		| "chatSettings"
		| "checkpointDiff"
		| "checkpointRestore"
		| "taskCompletionViewChanges"
<<<<<<< HEAD
		| "openExtensionSettings"
=======
		| "requestVsCodeLmModels"
		| "toggleToolAutoApprove"
		| "toggleMcpServer"
		| "getLatestState"
>>>>>>> a88d45d8
	// | "relaunchChromeDebugMode"
	text?: string
	disabled?: boolean
	askResponse?: ClineAskResponse
	apiConfiguration?: ApiConfiguration
	images?: string[]
	bool?: boolean
	number?: number
	autoApprovalSettings?: AutoApprovalSettings
	browserSettings?: BrowserSettings
	chatSettings?: ChatSettings

	// For toggleToolAutoApprove
	serverName?: string
	toolName?: string
	autoApprove?: boolean
}

export type ClineAskResponse = "yesButtonClicked" | "noButtonClicked" | "messageResponse"

export type ClineCheckpointRestore = "task" | "workspace" | "taskAndWorkspace"<|MERGE_RESOLUTION|>--- conflicted
+++ resolved
@@ -33,14 +33,11 @@
 		| "checkpointDiff"
 		| "checkpointRestore"
 		| "taskCompletionViewChanges"
-<<<<<<< HEAD
 		| "openExtensionSettings"
-=======
 		| "requestVsCodeLmModels"
 		| "toggleToolAutoApprove"
 		| "toggleMcpServer"
 		| "getLatestState"
->>>>>>> a88d45d8
 	// | "relaunchChromeDebugMode"
 	text?: string
 	disabled?: boolean
